cmake_minimum_required(VERSION 3.16)
# https://semver.org/
project(farm_ng_all VERSION 0.0.1)


if("${ROW_ACCESS}" STREQUAL "col_major")
    message(STATUS "Testing Sophus with col_major")
    set(EIGEN_DEFAULT_TO_ROW_MAJOR Off)
else()
    message(STATUS "Testing Sophus with row_major")
    set(EIGEN_DEFAULT_TO_ROW_MAJOR On)
endif()


include(FetchContent)
FetchContent_Declare(
  farm_ng_cmake
  GIT_REPOSITORY https://github.com/farm-ng/farm-ng-cmake.git
<<<<<<< HEAD
  GIT_TAG main
=======
  GIT_TAG 91e279de02ef3ca65c2dab17bf772ea31eb91de2
>>>>>>> 836a8d9a
)
FetchContent_MakeAvailable(farm_ng_cmake)
set(farm_ng_cmake_DIR ${farm_ng_cmake_SOURCE_DIR}/cmake)
set(BUILD_SHARED_LIBS ON)
find_package(farm_ng_cmake REQUIRED)

include(External_fmt)
include(External_expected)
include(External_eigen)
include(External_ceres)

ExternalProject_Add(farm-ng-core
    DEPENDS fmt expected eigen
    GIT_REPOSITORY  "https://github.com/farm-ng/farm-ng-core.git"
<<<<<<< HEAD
    GIT_TAG "main"
=======
    GIT_TAG "120df98"
>>>>>>> 836a8d9a
    PREFIX ${farm_ng_EXT_PREFIX}
    CMAKE_ARGS
    ${farm_ng_DEFAULT_ARGS}
    -Dfarm_ng_cmake_DIR=${farm_ng_cmake_DIR}
    -DCMAKE_BUILD_TYPE=RelWithDebInfo
    -DBUILD_FARM_NG_PROTOS=On
    -DCMAKE_CXX_COMPILER_LAUNCHER=ccache
    )

set(SUPER_PROJ_FARM_NG_PROTOS ${BUILD_PROTOS})

ExternalProject_Add(Sophus
    DEPENDS farm-ng-core eigen ceres
    PREFIX ${farm_ng_EXT_PREFIX}
    SOURCE_DIR ${CMAKE_CURRENT_SOURCE_DIR}/..
    BINARY_DIR ${CMAKE_CURRENT_BINARY_DIR}/Sophus-build
    CMAKE_ARGS ${farm_ng_DEFAULT_ARGS}
    -DBUILD_FARM_NG_PROTOS=${SUPER_PROJ_FARM_NG_PROTOS}
    -DBUILD_SOPHUS_TESTS=ON
    -Dfarm_ng_cmake_DIR=${farm_ng_cmake_DIR}
    TEST_BEFORE_INSTALL ON
)

ExternalProject_Add(SophusTestInstallTargets
    DEPENDS Sophus
    PREFIX ${farm_ng_EXT_PREFIX}
    SOURCE_DIR ${CMAKE_CURRENT_SOURCE_DIR}/../cpp/examples/test_install_targets
    BINARY_DIR ${CMAKE_CURRENT_BINARY_DIR}/SophusTestInstallTargets-build
    CMAKE_ARGS ${farm_ng_DEFAULT_ARGS}
    -DBUILD_FARM_NG_PROTOS=${SUPER_PROJ_FARM_NG_PROTOS}
    INSTALL_COMMAND ""
)<|MERGE_RESOLUTION|>--- conflicted
+++ resolved
@@ -16,11 +16,7 @@
 FetchContent_Declare(
   farm_ng_cmake
   GIT_REPOSITORY https://github.com/farm-ng/farm-ng-cmake.git
-<<<<<<< HEAD
-  GIT_TAG main
-=======
   GIT_TAG 91e279de02ef3ca65c2dab17bf772ea31eb91de2
->>>>>>> 836a8d9a
 )
 FetchContent_MakeAvailable(farm_ng_cmake)
 set(farm_ng_cmake_DIR ${farm_ng_cmake_SOURCE_DIR}/cmake)
@@ -35,11 +31,7 @@
 ExternalProject_Add(farm-ng-core
     DEPENDS fmt expected eigen
     GIT_REPOSITORY  "https://github.com/farm-ng/farm-ng-core.git"
-<<<<<<< HEAD
-    GIT_TAG "main"
-=======
     GIT_TAG "120df98"
->>>>>>> 836a8d9a
     PREFIX ${farm_ng_EXT_PREFIX}
     CMAKE_ARGS
     ${farm_ng_DEFAULT_ARGS}
