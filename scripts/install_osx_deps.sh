#!/bin/bash

set -x # echo on
set -e # exit on error
brew update
<<<<<<< HEAD
brew install eigen
brew install glog
brew install suite-sparse
brew install ccache
brew install fmt
export PATH="/usr/local/opt/ccache/libexec:$PATH"
whereis ccache
git clone https://ceres-solver.googlesource.com/ceres-solver ceres-solver
cd ceres-solver
git reset --hard afe93546b67cee0ad205fe8044325646ed5deea9
mkdir build
cd build
ccache -M 50G
ccache -s
cmake -DCXX11=On -DCMAKE_CXX_COMPILER_LAUNCHER=ccache ..
make -j3
make install
=======
brew install ceres-solver
>>>>>>> 43028da1
<|MERGE_RESOLUTION|>--- conflicted
+++ resolved
@@ -3,24 +3,4 @@
 set -x # echo on
 set -e # exit on error
 brew update
-<<<<<<< HEAD
-brew install eigen
-brew install glog
-brew install suite-sparse
-brew install ccache
-brew install fmt
-export PATH="/usr/local/opt/ccache/libexec:$PATH"
-whereis ccache
-git clone https://ceres-solver.googlesource.com/ceres-solver ceres-solver
-cd ceres-solver
-git reset --hard afe93546b67cee0ad205fe8044325646ed5deea9
-mkdir build
-cd build
-ccache -M 50G
-ccache -s
-cmake -DCXX11=On -DCMAKE_CXX_COMPILER_LAUNCHER=ccache ..
-make -j3
-make install
-=======
-brew install ceres-solver
->>>>>>> 43028da1
+brew install ceres-solver fmt