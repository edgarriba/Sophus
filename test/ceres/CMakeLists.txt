# Make sure Ceres knows where to find Eigen
list(APPEND SEARCH_HEADERS ${EIGEN3_INCLUDE_DIR})

# git clone https://ceres-solver.googlesource.com/ceres-solver
find_package( Ceres 2.0.0 QUIET )

if( Ceres_FOUND )
  MESSAGE(STATUS "CERES found")

  # Tests to run
  SET( TEST_SOURCES test_ceres_se3 )

  FOREACH(test_src ${TEST_SOURCES})
<<<<<<< HEAD
    ADD_EXECUTABLE( ${test_src} ${test_src}.cpp local_parameterization_se3)
    TARGET_LINK_LIBRARIES( ${test_src} sophus ${CERES_LIBRARIES} fmt )
    TARGET_INCLUDE_DIRECTORIES( ${test_src} SYSTEM PRIVATE ${CERES_INCLUDE_DIRS})
=======
    ADD_EXECUTABLE( ${test_src} ${test_src}.cpp local_parameterization_se3.hpp)
    TARGET_LINK_LIBRARIES( ${test_src} sophus Ceres::ceres )
>>>>>>> 43028da1
    ADD_TEST( ${test_src} ${test_src} )
  ENDFOREACH(test_src)

endif( Ceres_FOUND )<|MERGE_RESOLUTION|>--- conflicted
+++ resolved
@@ -11,14 +11,8 @@
   SET( TEST_SOURCES test_ceres_se3 )
 
   FOREACH(test_src ${TEST_SOURCES})
-<<<<<<< HEAD
-    ADD_EXECUTABLE( ${test_src} ${test_src}.cpp local_parameterization_se3)
-    TARGET_LINK_LIBRARIES( ${test_src} sophus ${CERES_LIBRARIES} fmt )
-    TARGET_INCLUDE_DIRECTORIES( ${test_src} SYSTEM PRIVATE ${CERES_INCLUDE_DIRS})
-=======
     ADD_EXECUTABLE( ${test_src} ${test_src}.cpp local_parameterization_se3.hpp)
-    TARGET_LINK_LIBRARIES( ${test_src} sophus Ceres::ceres )
->>>>>>> 43028da1
+    TARGET_LINK_LIBRARIES( ${test_src} sophus Ceres::ceres fmt::fmt)
     ADD_TEST( ${test_src} ${test_src} )
   ENDFOREACH(test_src)
 
